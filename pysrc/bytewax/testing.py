"""Helper tools for testing dataflows."""
from datetime import datetime, timedelta, timezone
from itertools import islice
from typing import Any, Iterable, Iterator

from bytewax.inputs import (
    FixedPartitionedSource,
    StatefulSourcePartition,
    batch,
)
<<<<<<< HEAD
from bytewax.outputs import DynamicSink, StatelessSinkPartition
=======
from bytewax.outputs import DynamicOutput, StatelessSink
from bytewax.recovery import RecoveryConfig
from bytewax.run import (
    _create_arg_parser,
    _EnvDefault,
    _locate_dataflow,
    _prepare_import,
)
>>>>>>> 07339da7

from .bytewax import (
    cluster_main,
    run_main,
    test_cluster,
)

__all__ = [
    "TestingSink",
    "TestingSource",
    "cluster_main",
    "ffwd_iter",
    "poll_next_batch",
    "run_main",
]


def ffwd_iter(it: Iterator[Any], n: int) -> None:
    """Skip an iterator forward some number of items.

    Args:
        it:
            A stateful iterator to advance.
        n:
            Number of items to skip from the current position.

    """
    # Taken from `consume`
    # https://docs.python.org/3/library/itertools.html#itertools-recipes
    # Apparently faster than a for loop.
    next(islice(it, n, n), None)


class _IterSourcePartition(StatefulSourcePartition):
    def __init__(self, ib, batch_size, resume_state):
        self._start_idx = 0 if resume_state is None else resume_state
        it = iter(ib)
        # Resume to one after the last completed read index.
        ffwd_iter(it, self._start_idx)
        self._batcher = batch(it, batch_size)

    def next_batch(self):
        batch = next(self._batcher)
        self._start_idx += len(batch)
        return batch

    def snapshot(self):
        return self._start_idx


class TestingSource(FixedPartitionedSource):
    """Produce input from a Python iterable.

    You only want to use this for unit testing.

    The iterable must be identical on all workers.

    There is no parallelism; only one worker will actually consume the
    iterable.

    Be careful using a generator as the iterable; if you fail and
    attempt to resume the dataflow without rebuilding it, the
    half-consumed generator will be re-used on recovery and early
    input will be lost so resume will see the correct data.

    """

    __test__ = False

    def __init__(self, ib: Iterable[Any], batch_size: int = 1):
        """Init.

        Args:
            ib:
                Iterable for input.
            batch_size:
                Number of items from the iterable to emit in each
                batch. Defaults to 1.

        """
        self._ib = ib
        self._batch_size = batch_size

    def list_parts(self):
        """The iterable is read on a single worker."""
        return ["iterable"]

    def build_part(self, for_key, resume_state):
        """See ABC docstring."""
        assert for_key == "iterable"
        return _IterSourcePartition(self._ib, self._batch_size, resume_state)


class _ListSinkPartition(StatelessSinkPartition):
    def __init__(self, ls):
        self._ls = ls

    def write_batch(self, items):
        self._ls += items


class TestingSink(DynamicSink):
    """Append each output item to a list.

    You only want to use this for unit testing.

    Can support at-least-once processing. The list is not cleared
    between executions.

    """

    __test__ = False

    def __init__(self, ls):
        """Init.

        Args:
            ls: List to append to.
        """
        self._ls = ls

    def build(self, worker_index, worker_count):
        """See ABC docstring."""
        return _ListSinkPartition(self._ls)


def poll_next_batch(part, timeout=timedelta(seconds=5)):
    """Repeatedly poll an input source until it returns a batch.

    You'll want to use this in unit tests of sources when there's some
    non-determinism in how items are read.

    This is a busy-loop.

    Args:
        part: To call `next` on.

        timeout: How long to continuously poll for.

    Returns:
        The next batch found.

    Raises:
        TimeoutError: If no batch was returned within the timeout.

    """
    batch = []
    start = datetime.now(timezone.utc)
    while len(batch) <= 0:
        if datetime.now(timezone.utc) - start > timeout:
            raise TimeoutError()
<<<<<<< HEAD
        batch = part.next_batch()
    return batch
=======
        batch = source.next_batch()
    return batch


def _parse_args():
    parser = _create_arg_parser()

    # Add scaling arguments for the testing namespace
    scaling = parser.add_argument_group(
        "Scaling",
        "This testing entrypoint supports using '-p' to spawn multiple "
        "processes, and '-w' to run multiple workers within a process.",
    )
    scaling.add_argument(
        "-w",
        "--workers-per-process",
        type=int,
        help="Number of workers for each process",
        action=_EnvDefault,
        envvar="BYTEWAX_WORKERS_PER_PROCESS",
    )
    scaling.add_argument(
        "-p",
        "--processes",
        type=int,
        help="Number of separate processes to run",
        action=_EnvDefault,
        envvar="BYTEWAX_PROCESSES",
    )

    args = parser.parse_args()
    args.import_str = _prepare_import(args.import_str)

    return args


if __name__ == "__main__":
    kwargs = vars(_parse_args())

    kwargs["epoch_interval"] = kwargs.pop("snapshot_interval")

    recovery_directory, backup_interval = kwargs.pop("recovery_directory"), kwargs.pop(
        "backup_interval"
    )
    kwargs["recovery_config"] = None
    if recovery_directory is not None:
        kwargs["recovery_config"] = RecoveryConfig(recovery_directory, backup_interval)

    # Import the dataflow
    module_str, _, attrs_str = kwargs.pop("import_str").partition(":")
    kwargs["flow"] = _locate_dataflow(module_str, attrs_str)

    test_cluster(**kwargs)
>>>>>>> 07339da7
<|MERGE_RESOLUTION|>--- conflicted
+++ resolved
@@ -8,10 +8,7 @@
     StatefulSourcePartition,
     batch,
 )
-<<<<<<< HEAD
 from bytewax.outputs import DynamicSink, StatelessSinkPartition
-=======
-from bytewax.outputs import DynamicOutput, StatelessSink
 from bytewax.recovery import RecoveryConfig
 from bytewax.run import (
     _create_arg_parser,
@@ -19,7 +16,6 @@
     _locate_dataflow,
     _prepare_import,
 )
->>>>>>> 07339da7
 
 from .bytewax import (
     cluster_main,
@@ -171,11 +167,7 @@
     while len(batch) <= 0:
         if datetime.now(timezone.utc) - start > timeout:
             raise TimeoutError()
-<<<<<<< HEAD
         batch = part.next_batch()
-    return batch
-=======
-        batch = source.next_batch()
     return batch
 
 
@@ -227,5 +219,4 @@
     module_str, _, attrs_str = kwargs.pop("import_str").partition(":")
     kwargs["flow"] = _locate_dataflow(module_str, attrs_str)
 
-    test_cluster(**kwargs)
->>>>>>> 07339da7
+    test_cluster(**kwargs)