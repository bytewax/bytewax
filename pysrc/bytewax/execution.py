<<<<<<< HEAD
import asyncio
import threading
import time
from collections import abc, deque
from concurrent.futures import as_completed, ThreadPoolExecutor
from queue import Empty, Full
=======
"""Entry point functions to execute `bytewax.Dataflow`s.

"""
from typing import Any, Callable, Dict, Iterable, List, Optional, Tuple
>>>>>>> 97ad487b

from typing import Any, Callable, Iterable, Tuple

<<<<<<< HEAD
from multiprocess import Manager, Pool, TimeoutError
=======
from .bytewax import _run, cluster_main, Dataflow


def __skip_doctest_on_win_gha():
    import os, pytest

    if os.name == "nt" and os.environ.get("GITHUB_ACTION") is not None:
        pytest.skip("Hangs in Windows GitHub Actions")


def __fix_pickling_in_doctest():
    import dill.settings

    dill.settings["recurse"] = True
>>>>>>> 97ad487b

from .bytewax import Dataflow, WorkerBuilder, WorkerCoro


class WorkerCoroWrapper(abc.Coroutine, abc.Iterable):
    """We can't subclass Python-native classes in PyO3 yet.

    This wrapper class implements abc.Coroutine and abc.Iterable since
    we need that for asyncio compatibility.

    https://github.com/PyO3/pyo3/issues/991

    """

    def __init__(self, wrap: WorkerCoro):
        self.wrap = wrap

    def send(self, value):
        return self.wrap.send(value)

    def close(self):
        return self.wrap.close()

    def throw(self, type, value, traceback):
        return self.wrap.throw(type, value, traceback)

    def __await__(self):
        return self.wrap.__await__()

    def __next__(self):
        return self.wrap.__next__()

    def __iter__(self):
        return self.wrap.__iter__()


async def run_main(
    flow: Dataflow,
    input_builder: Callable[[int, int], Iterable[Tuple[int, Any]]],
    output_builder: Callable[[int, int], Callable[[Tuple[int, Any]], None]],
    should_stop: Callable[[], bool] = lambda: False,
) -> None:
    """Execute a dataflow in the current thread.

    You'd commonly use this for prototyping custom input and output
    builders with a single worker before using them in a cluster
    setting.

    Returns after execution is complete. Use with `asyncio.run()` if
    you want to block until the dataflow is complete.

    See `run()` for a convenience method to not need to worry about
    input or output builders.

    Args:

        flow: Dataflow to run.

        input_builder: Returns input that each worker thread should
            process.

        output_builder: Returns a callback function for each worker
            thread, called with `(epoch, item)` whenever and item
            passes by a capture operator on this process.

        should_stop: Returns if this worker should gracefully
            shutdown soon.

    """
    return await WorkerCoroWrapper(
        WorkerBuilder.sync().build(flow, input_builder, output_builder, should_stop)
    )


def _step_coro(coro: abc.Coroutine) -> bool:
    """Step a coroutine that has paused but is not waiting on any data to
    be sent. Returns if the coroutine is complete.

    This'll only work for the way `WorkerCoro` and `spawn_cluster()` are built.

    """
    try:
        coro.send(None)
    except StopIteration:
        coro.close()
        return False
    return True


def run(flow: Dataflow, inp: Iterable[Tuple[int, Any]]) -> Iterable[Tuple[int, Any]]:
    """Pass data through a dataflow running in the current thread.

    Handles distributing input and collecting output. You'd commonly
    use this for tests or prototyping in notebooks.

    Lazy: only computes new items when needed. Cast to `list` if you
    need complete execution immediately, but that won't work for
    infinite input iterators.

    See `run_cluster()` for a multi-worker version of this function.

    >>> flow = Dataflow()
    >>> flow.map(str.upper)
    >>> flow.capture()
    >>> out = run(flow, [(0, "a"), (1, "b"), (2, "c")])
    >>> sorted(out)
    [(0, 'A'), (1, 'B'), (2, 'C')]

    Args:

        flow: Dataflow to run.

        inp: Input data.

<<<<<<< HEAD
    Yields: `(epoch, item)` tuples seen by capture operators.
=======
    Returns:

        List of `(epoch, item)` tuples seen by capture operators.
>>>>>>> 97ad487b

    """

    def input_builder(worker_index, worker_count):
        return inp

    out_buffer = []

    def output_builder(worker_index, worker_count):
        return out_buffer.append

    coro = run_main(flow, input_builder, output_builder)

    work_remains = True
    while work_remains:
        work_remains = _step_coro(coro)

        for epoch, item in out_buffer:
            yield epoch, item
        out_buffer.clear()


def cluster_main(
    flow: Dataflow,
    input_builder: Callable[[int, int], Iterable[Tuple[int, Any]]],
    output_builder: Callable[[int, int], Callable[[Tuple[int, Any]], None]],
    addresses: Iterable[str],
    proc_id: int,
    worker_count_per_proc: int = 1,
    proc_should_stop: Callable[[], bool] = lambda: False,
) -> None:
    """Execute a dataflow in the current process as part of a cluster.

    You have to coordinate starting up all the processes in the
    cluster and ensuring they each are assigned a unique ID and know
    the addresses of other processes. You'd commonly use this for
    starting processes as part of a Kubernetes cluster.

    Blocks until execution is complete.

    See `run_cluster()` for a convenience method to pass data through
    a dataflow for notebook development.

    See `spawn_cluster()` for starting a simple cluster locally on one
    machine.

    >>> flow = Dataflow()
    >>> def input_builder(worker_index, worker_count):
    ...     return enumerate(range(3))
    >>> def output_builder(worker_index, worker_count):
    ...     return print
    >>> cluster_main(flow, input_builder, output_builder)

    Args:

        flow: Dataflow to run.

        input_builder: Returns input that each worker thread should
            process.

        output_builder: Returns a callback function for each worker
            thread, called with `(epoch, item)` whenever and item
            passes by a capture operator on this process.

        addresses: List of host/port addresses for all processes in
            this cluster (including this one).

        proc_id: Index of this process in cluster; starts from 0.

        worker_count_per_proc: Number of worker threads to start on
            this process.

        proc_should_stop: Returns if workers in this process should
            gracefully shutdown soon.

    """
    builders, comms_threads = WorkerBuilder.cluster(
        addresses, proc_id, worker_count_per_proc
    )

    worker_raised_ex = threading.Event()

    def worker_should_stop():
        return proc_should_stop() or worker_raised_ex.is_set()

    def worker_main(builder):
        coro = builder.build(flow, input_builder, output_builder, worker_should_stop)
        asyncio.run(WorkerCoroWrapper(coro))

    with ThreadPoolExecutor(max_workers=worker_count_per_proc) as pool:
        futures = [pool.submit(worker_main, builder) for builder in builders]

        try:
            for future in as_completed(futures):
                if future.exception():
                    raise future.exception()
        # Do this out here to also catch KeyboardInterrupt during
        # as_completed() blocking.
        except:
            worker_raised_ex.set()
            raise

    comms_threads.join()


def _gen_addresses(proc_count: int) -> Iterable[str]:
    return [f"localhost:{proc_id + 2101}" for proc_id in range(proc_count)]


async def spawn_cluster(
    flow: Dataflow,
    input_builder: Callable[[int, int], Iterable[Tuple[int, Any]]],
    output_builder: Callable[[int, int], Callable[[Tuple[int, Any]], None]],
    proc_count: int = 1,
    worker_count_per_proc: int = 1,
) -> None:
    """Execute a dataflow as a cluster of processes on this machine.

    Returns after execution is complete. Use with `asyncio.run()` if
    you want to block until the dataflow is complete.

    Starts up cluster processes for you and handles connecting them
    together. You'd commonly use this for notebook analysis that needs
    parallelism and higher throughput, or simple stand-alone demo
    programs.

    See `bytewax.run_cluster()` for a convenience method to pass data
    through a dataflow for notebook development.

    See `bytewax.cluster_main()` for starting one process in a cluster
    in a distributed situation.

    >>> __skip_doctest_on_win_gha()
    >>> __fix_pickling_in_doctest()
    >>> flow = Dataflow()
    >>> flow.capture()
    >>> def input_builder(worker_index, worker_count):
    ...     return enumerate(range(3))
    >>> def output_builder(worker_index, worker_count):
    ...     return print
    >>> spawn_cluster(flow, input_builder, output_builder, proc_count=2)

    Args:

        flow: Dataflow to run.

        input_builder: Returns input that each worker thread should
            process.

        output_builder: Returns a callback function for each worker
            thread, called with `(epoch, item)` whenever and item
            passes by a capture operator on this process.

        proc_count: Number of processes to start.

        worker_count_per_proc: Number of worker threads to start on
            each process.

    """
    addresses = _gen_addresses(proc_count)

    manager = Manager()
    proc_raised_ex = manager.Event()

    def proc_main(proc_id):
        cluster_main(
            flow,
            input_builder,
            output_builder,
            addresses,
            proc_id,
            worker_count_per_proc,
            proc_raised_ex.is_set,
        )

    # Can't use concurrent.ProcessPoolExecutor because it doesn't
    # support dill pickling.
    with Pool(processes=proc_count) as pool:
        results = [
            pool.apply_async(proc_main, (proc_id,)) for proc_id in range(proc_count)
        ]
        pool.close()

        while len(results) > 0:
            not_ready = []
            for result in results:
                try:
                    # Will re-raise exceptions from subprocesses.
                    result.get(0)
                except TimeoutError:
                    not_ready.append(result)
                except:
                    proc_raised_ex.set()
                    raise
            results = not_ready
            await asyncio.sleep(0)
        pool.join()


def run_cluster(
    flow: Dataflow,
    inp: Iterable[Tuple[int, Any]],
    proc_count: int = 1,
    worker_count_per_proc: int = 1,
    ipc_buffer_size: int = None,
) -> Iterable[Tuple[int, Any]]:
    """Pass data through a dataflow running as a cluster of processes on
    this machine.

    Starts up cluster processes for you, handles connecting them
    together, distributing input, and collecting output. You'd
    commonly use this for notebook analysis that needs parallelism and
    higher throughput, or simple stand-alone demo programs.

    See `run()` for an easier to debug, in-thread version of this
    function.

    See `bytewax.spawn_cluster()` for starting a cluster on this
    machine with full control over inputs and outputs.

    See `bytewax.cluster_main()` for starting one process in a cluster
    in a distributed situation.

    >>> __skip_doctest_on_win_gha()
    >>> flow = Dataflow()
    >>> flow.map(str.upper)
    >>> flow.capture()
    >>> out = run_cluster(flow, [(0, "a"), (1, "b"), (2, "c")], proc_count=2)
    >>> sorted(out)
    [(0, 'A'), (1, 'B'), (2, 'C')]

    Args:

        flow: Dataflow to run.

        inp: Input data. Will be reifyied to a list before sending to
            processes. Will be partitioned between workers for you.

        proc_count: Number of processes to start.

        worker_count_per_proc: Number of worker threads to start on
            each process.

<<<<<<< HEAD
        ipc_buffer_size: How big to make the IO queues when
            communicating to subprocesses. Defaults to total number of
            worker threads in cluster * 2.

    Yields: `(epoch, item)` tuples seen by capture operators.
=======
    Returns:

        List of `(epoch, item)` tuples seen by capture operators.
>>>>>>> 97ad487b

    """
    worker_count = proc_count * worker_count_per_proc
    if ipc_buffer_size is None:
        ipc_buffer_size = worker_count * 2
    manager = Manager()

    in_q = manager.Queue(ipc_buffer_size)

    def input_builder(worker_index, worker_count):
        def in_get():
            while True:
                msg, data = in_q.get()
                if msg == "yield":
                    yield data
                elif msg == "done":
                    return

        return in_get()

    out_q = manager.Queue(ipc_buffer_size)

    def output_builder(worker_index, worker_count):
        def out_put(epoch_item):
            out_q.put(epoch_item)

        return out_put

    inp_iter = iter(inp)
    coro = spawn_cluster(
        flow, input_builder, output_builder, proc_count, worker_count_per_proc
    )

    work_remains = True
    input_remains = True
    # Use an input buffer in this proc to store items we've
    # irreversibly popped off the input iterator in case the worker
    # input queue is full.
    input_buffer = deque()
    while work_remains or input_remains or len(input_buffer) > 0 or not out_q.empty():
        # 1. Check on workers.
        if work_remains:
            work_remains = _step_coro(coro)
            # If input / output queues are full / empty, this'll be a
            # hot busy loop so slow down to wait for IO to do.
            time.sleep(0.001)

        # 2. Read and buffer some input.
        while input_remains and len(input_buffer) < ipc_buffer_size:
            try:
                msg = ("yield", next(inp_iter))
                input_buffer.appendleft(msg)
            except StopIteration:
                input_remains = False
                # If the input is complete, enqueue messages to
                # workers to stop work.
                msg = ("done", None)
                for _ in range(worker_count):
                    input_buffer.appendleft(msg)

        # 3. Send as much input as we can to workers.
        while len(input_buffer) > 0:
            try:
                msg = input_buffer.pop()
                in_q.put(msg, False)
            except Full:
                input_buffer.append(msg)
                break

        # 4. Get as much output as we can from workers.
        while not out_q.empty():
            try:
                yield out_q.get(False)
            except Empty:
                break<|MERGE_RESOLUTION|>--- conflicted
+++ resolved
@@ -1,23 +1,18 @@
-<<<<<<< HEAD
+"""Entry point functions to execute `bytewax.Dataflow`s.
+
+"""
 import asyncio
 import threading
 import time
 from collections import abc, deque
 from concurrent.futures import as_completed, ThreadPoolExecutor
 from queue import Empty, Full
-=======
-"""Entry point functions to execute `bytewax.Dataflow`s.
-
-"""
-from typing import Any, Callable, Dict, Iterable, List, Optional, Tuple
->>>>>>> 97ad487b
 
 from typing import Any, Callable, Iterable, Tuple
 
-<<<<<<< HEAD
 from multiprocess import Manager, Pool, TimeoutError
-=======
-from .bytewax import _run, cluster_main, Dataflow
+
+from .bytewax import Dataflow, WorkerCoro, WorkerBuilder
 
 
 def __skip_doctest_on_win_gha():
@@ -31,9 +26,6 @@
     import dill.settings
 
     dill.settings["recurse"] = True
->>>>>>> 97ad487b
-
-from .bytewax import Dataflow, WorkerBuilder, WorkerCoro
 
 
 class WorkerCoroWrapper(abc.Coroutine, abc.Iterable):
@@ -146,13 +138,9 @@
 
         inp: Input data.
 
-<<<<<<< HEAD
-    Yields: `(epoch, item)` tuples seen by capture operators.
-=======
-    Returns:
-
-        List of `(epoch, item)` tuples seen by capture operators.
->>>>>>> 97ad487b
+    Yields:
+
+        `(epoch, item)` tuples seen by capture operators.
 
     """
 
@@ -396,17 +384,13 @@
         worker_count_per_proc: Number of worker threads to start on
             each process.
 
-<<<<<<< HEAD
         ipc_buffer_size: How big to make the IO queues when
             communicating to subprocesses. Defaults to total number of
             worker threads in cluster * 2.
 
-    Yields: `(epoch, item)` tuples seen by capture operators.
-=======
-    Returns:
-
-        List of `(epoch, item)` tuples seen by capture operators.
->>>>>>> 97ad487b
+    Yields:
+
+        `(epoch, item)` tuples seen by capture operators.
 
     """
     worker_count = proc_count * worker_count_per_proc
