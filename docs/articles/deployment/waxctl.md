Waxctl helps you run and manage your Bytewax dataflows in Kubernetes.
It uses the current `kubectl` context configuration, so you need kubectl configured to access the desired Kubernetes cluster for your dataflows.

Check `kubectl` documentation [here](https://kubernetes.io/docs/tasks/tools/#kubectl) if you don't have it installed yet.

## Installation

<<<<<<< HEAD
Installing Waxctl is very simple. You just need to download the binary corresponding to your operating system and architecture [here](https://bytewax.io/downloads).
=======
Installing `waxctl` is very simple. You just need to download the binary corresponding to your operating system and architecture [here](/downloads/).
>>>>>>> e951e5d6

## Dataflow Lifecycle

Waxctl allows you to manage the entire dataflow program lifecycle which includes these phases:

- Deployment
- Getting Status
- Modification
- Deletion

In the following sections we are going to cover each one. 

## Available Commands

For now Waxctl only has one available command and that is `dataflow`. That command is also aliased to `df` so any of them can be used.

You can manage the entire lifecycle of a dataflow in Kubernetes. To do so, the `dataflow` command has the following sub-commands:

- delete
- deploy
- list

Running `dataflow --help` will show further details for these:

```bash
❯ waxctl dataflow --help
Manage dataflows in Kubernetes.

Usage:
  waxctl dataflow [command]

Aliases:
  dataflow, df

Available Commands:
  delete      delete a dataflow
  deploy      deploy a dataflow to Kubernetes creating or upgrading it resources
  list        list dataflows deployed

Flags:
  -h, --help   help for dataflow

Global Flags:
      --debug   enable verbose output

Use "waxctl dataflow [command] --help" for more information about a command.
```

## Waxctl and Namespaces

Waxctl behavior leverages namespaces similarly to other kubernetes tools like helm. If you don’t specify a namespace, the tool will use the current `kubectl` namespace.

You can specify an explicit namespace in every Waxctl command using the `--namespace` flag.

## Deploying a Dataflow

To deploy a dataflow you just need to run `dataflow deploy` passing the path of your python script as an argument. If left unset, Waxctl will use the default name for your dataflow, which is `bytewax`. 

In our example we are going to deploy a dataflow called `my-dataflow` in the current namespace which is `bytewax` in our case:

```bash
❯ waxctl df deploy /var/bytewax/examples/basic.py --name my-dataflow
Dataflow my-dataflow deployed in bytewax namespace.
```

In the above example, Waxctl used the default values for all the flags besides `name`. The tool allows you to configure a wide range of characteristics of your dataflow. 

We can see which flags are available geting the `dataflow deploy` help.
```bash
❯ waxctl df deploy --help
Deploy a dataflow to Kubernetes using the Bytewax helm chart.

The resources are going to be created if the dataflow doesn't exist or 
upgraded if the dataflow is already deployed in the Kubernetes cluster.

The deploy command expects only one argument, a path of a file which could be a
python script or a tar file which must contain your script file (and normally one
or more files needed by your script):

Examples:
  # Deploy a dataflow in current namespace running my-script.py file.
  waxctl dataflow deploy my-script.py

  # Deploy a dataflow in my-namespace namespace running my-script.py file.
  waxctl dataflow deploy my-script.py --namespace my-namespace

  # Deploy a dataflow running my-script.py file contained in my-files.tar file.
  waxctl dataflow deploy my-files.tar -f my-script.py

Usage:
  waxctl dataflow deploy [PATH] [flags]

Flags:
      --create-namespace              create namespace if it does not exist (default true)
      --dry-run                       output the manifests generated without installing them to Kubernetes
  -h, --help                          help for deploy
  -s, --image-pull-secret string      kubernetes secret name to pull custom image (default "default-credentials")
  -i, --image-repository string       custom container image repository URI (default "bytewax/bytewax")
  -t, --image-tag string              custom container image tag (default "latest")
  -N, --name string                   name of the dataflow to deploy in Kubernetes (default "bytewax")
  -n, --namespace string              namespace of Kubernetes resources to deploy
  -o, --output-format output-format   output format for --dry-run; can be 'yaml' or 'json' (default yaml)
  -p, --processes int                 number of processes to deploy. (default 1)
  -f, --python-file-name string       python script file to run. Only needed when [PATH] is a tar file
  -w, --workers int                   number of workers to run in each process (default 1)

Global Flags:
      --debug   enable verbose output
```

## Getting Dataflow Information

You can know which dataflows are deployed in your Kubernetes cluster using the `dataflow list` sub-command. In the output we are going to find details about each dataflow as we can see in this example:

```bash
❯ waxctl df ls
[
  {
    "name": "my-dataflow",
    "namespace": "bytewax",
    "containerImage": "bytewax/bytewax:latest",
    "containerImagePullSecret": "default-credentials",
    "pythonScriptFile": "/var/bytewax/basic.py",
    "processes": "1",
    "processesReady": "1",
    "workersPerProcess": "1",
    "creationTimestamp": "2022-04-18T10:51:03-03:00"
  }
]
```

This is the help text of that command:
```bash
❯ waxctl df list --help
List dataflows deployed.

Examples:
  # List dataflows in current namespace
  waxctl dataflow list

  # List dataflows in bytewax namespace
  waxctl dataflow ls -n bytewax

  # List dataflows across all namespaces
  waxctl dataflow ls -A

Usage:
  waxctl dataflow list [flags]

Aliases:
  list, ls

Flags:
  -A, --all-namespaces     If present, list the Bytewax dataflows across all namespaces
  -h, --help               help for list
  -n, --namespace string   Namespace of the Bytewax dataflows to list

Global Flags:
      --debug   enable verbose output
```

## Updating a Dataflow

To modify a dataflow configuration you need to run `dataflow deploy` again setting the new desired flags configutarion.

Continuing with our example, we could set three processes instead of one running this:

```bash
❯ waxctl df deploy --name my-dataflow /var/bytewax/examples/basic.py -p 3
Dataflow my-dataflow deployed in bytewax namespace.
```

And if we get the list of dataflows we are going to see the new configuration applied:

```bash
❯ waxctl df ls
[
  {
    "name": "my-dataflow",
    "namespace": "bytewax",
    "containerImage": "bytewax/bytewax:latest",
    "containerImagePullSecret": "default-credentials",
    "pythonScriptFile": "/var/bytewax/basic.py",
    "processes": "3",
    "processesReady": "3",
    "workersPerProcess": "1",
    "creationTimestamp": "2022-04-18T10:51:03-03:00"
  }
]
```

You can change any of the flags of your dataflow.

## Removing a Dataflow

To remove the Kubernetes resources of a dataflow you need to run `waxctl dataflow delete` passing the name of the dataflow. 

To run a dry-run delete of our dataflow example we can run this:
```bash
❯ waxctl df rm --name my-dataflow
Dataflow my-dataflow found in bytewax namespace.

Must specify --yes to delete it. 
```

And if we want to actually delete the dataflow we need add the `--yes` flag:
```bash
❯ waxctl df rm --name my-dataflow --yes
Dataflow my-dataflow deleted.
```

## Bytewax Helm Chart

Waxctl uses a compiled-in [Bytewax helm chart](https://github.com/bytewax/helm-charts) to generate all the manifests except the Namespace and ConfigMap which are created by making calls to Kubernetes API directly. 

<<<<<<< HEAD
You can check the entire architecture that Waxctl deploys in our [Bytewax Ecosystem on Kubernetes](/deployment/k8s-ecosystem/) section.
=======
You can check the entire architecture that `waxctl` deploys in our [Bytewax Ecosystem on Kubernetes](/docs/deployment/k8s-ecosystem/) section.
>>>>>>> e951e5d6

## More Examples

This section covers some of the most common scenarios.

### Setting Processes and Workers per Process

deploying a dataflow running five processes and two workers per process:

```bash
❯ waxctl dataflow deploy my-script.py \
  --name=cluster \
  --processes=5
  --workers=2
```

Using available alias of commands and flags, you can get the same running:

```bash
❯ waxctl df deploy my-script.py -Ncluster -p5 -w2
```

Note that when you use one-character flags you can ommit the `=` or the space between the flag and the value.

### Using a tar file to work with a tree of directories and files

When your python script needs to read other files you can manage that by creating a tarball file with all the files needed and passing the path of that file as the argument to the `deploy` command. Also, you will need to add the flag `--python-file-name` (or its equivalent alias `-f`) with the relative path of your python script inside the tarball.

```bash
❯ waxctl df deploy my-tree.tar -f ./my-script.py --name my-dataflow
```

### Dry-run Flag

running a command with the `--dry-run` flag to get all the manifests without actually deploy them to the Kubernetes cluster:

```bash
❯ waxctl df deploy ./basic.py -N dataflow -n new-namespace --dry-run
```
setting the `-n` flag with the name of a non-existing namespace will cause Waxctl to handle creating the resource and because we use the `--dry-run` flag it is going to include the namespace manifest in the output.

You could also get the output in JSON format:

```bash
❯ waxctl df deploy ./basic.py -N dataflow -n new-namespace --dry-run -ojson
```

And if you need to apply the output manifests to Kubernetes you could run the following:
```bash
❯ waxctl df deploy ./basic.py -N dataflow -n new-namespace --dry-run | kubectl apply -f -
```

### Using a Custom Image from a Private Registry

In our [Including Custom Dependencies in an Image](/docs/deployment/container#including-custom-dependencies-in-an-image) section we describe how to create your own Docker image using a Bytewax image as base.

Let's assume you created a custom image that you pushed to a private image registry in GitLab. In our example the image URL is:

```
registry.gitlab.com/someuser/somerepo:bytewax-example
```

First, we would create a namespace and a Kubernetes `docker-registry` secret with the registry credentials:

```bash
❯ export GITLAB_PAT=your-personal-access-token
❯ kubectl create ns private
❯ kubectl create secret docker-registry gitlab-credentials \
  -n private \
  --docker-server=https://registry.gitlab.com \
  --docker-username=your-email@mail.com \
  --docker-password=$GITLAB_PAT \
  --docker-email=your-email@mail.com
```
After that you can deploy your dataflow with these flags:

```bash
❯ waxctl df deploy ./my-script.py \
  --name df-private \
  --image-repository registry.gitlab.com/someuser/somerepo \
  --image-tag bytewax-example \
  --image-pull-secret gitlab-credentials \
  --namespace private
```<|MERGE_RESOLUTION|>--- conflicted
+++ resolved
@@ -5,11 +5,7 @@
 
 ## Installation
 
-<<<<<<< HEAD
-Installing Waxctl is very simple. You just need to download the binary corresponding to your operating system and architecture [here](https://bytewax.io/downloads).
-=======
-Installing `waxctl` is very simple. You just need to download the binary corresponding to your operating system and architecture [here](/downloads/).
->>>>>>> e951e5d6
+Installing Waxctl is very simple. You just need to download the binary corresponding to your operating system and architecture [here](/downloads/).
 
 ## Dataflow Lifecycle
 
@@ -225,11 +221,7 @@
 
 Waxctl uses a compiled-in [Bytewax helm chart](https://github.com/bytewax/helm-charts) to generate all the manifests except the Namespace and ConfigMap which are created by making calls to Kubernetes API directly. 
 
-<<<<<<< HEAD
-You can check the entire architecture that Waxctl deploys in our [Bytewax Ecosystem on Kubernetes](/deployment/k8s-ecosystem/) section.
-=======
-You can check the entire architecture that `waxctl` deploys in our [Bytewax Ecosystem on Kubernetes](/docs/deployment/k8s-ecosystem/) section.
->>>>>>> e951e5d6
+You can check the entire architecture that Waxctl deploys in our [Bytewax Ecosystem on Kubernetes](/docs/deployment/k8s-ecosystem/) section.
 
 ## More Examples
 
