<<<<<<< HEAD
=======
#![allow(non_snake_case)]

#[macro_use(defer)]
extern crate scopeguard;

>>>>>>> 97ad487b
use pyo3::prelude::*;
use std::thread;
use std::time::Duration;

pub(crate) mod dataflow;
pub(crate) mod execution;
pub(crate) mod operators;
pub(crate) mod pyo3_extensions;
pub(crate) mod webserver;

#[macro_use]
pub(crate) mod macros;

#[pyfunction]
#[pyo3(text_signature = "(secs)")]
fn sleep_keep_gil(secs: u64) {
    thread::sleep(Duration::from_secs(secs));
}

#[pyfunction]
#[pyo3(text_signature = "(secs)")]
fn sleep_release_gil(py: Python, secs: u64) {
    py.allow_threads(|| {
        thread::sleep(Duration::from_secs(secs));
    });
}

#[pymodule]
<<<<<<< HEAD
fn bytewax(_py: Python, m: &PyModule) -> PyResult<()> {
=======
#[pyo3(name = "bytewax")]
fn mod_bytewax(_py: Python, m: &PyModule) -> PyResult<()> {
>>>>>>> 97ad487b
    pyo3_log::init();

    execution::register(_py, m)?;
    dataflow::register(_py, m)?;

    m.add_function(wrap_pyfunction!(sleep_keep_gil, m)?)?;
    m.add_function(wrap_pyfunction!(sleep_release_gil, m)?)?;

    Ok(())
}<|MERGE_RESOLUTION|>--- conflicted
+++ resolved
@@ -1,11 +1,3 @@
-<<<<<<< HEAD
-=======
-#![allow(non_snake_case)]
-
-#[macro_use(defer)]
-extern crate scopeguard;
-
->>>>>>> 97ad487b
 use pyo3::prelude::*;
 use std::thread;
 use std::time::Duration;
@@ -34,12 +26,8 @@
 }
 
 #[pymodule]
-<<<<<<< HEAD
-fn bytewax(_py: Python, m: &PyModule) -> PyResult<()> {
-=======
 #[pyo3(name = "bytewax")]
 fn mod_bytewax(_py: Python, m: &PyModule) -> PyResult<()> {
->>>>>>> 97ad487b
     pyo3_log::init();
 
     execution::register(_py, m)?;
