--- conflicted
+++ resolved
@@ -182,15 +182,8 @@
 /// Displays the step ID in quotes.
 impl std::fmt::Display for StepId {
     fn fmt(&self, f: &mut std::fmt::Formatter<'_>) -> std::fmt::Result {
-<<<<<<< HEAD
-        f.write_str("'")?;
-        std::fmt::Display::fmt(&self.0, f)?;
-        f.write_str("'")?;
-        Ok(())
-=======
         // Format as a quoted string, but without the `StepId()` part.
         std::fmt::Debug::fmt(&self.0, f)
->>>>>>> 45db06b0
     }
 }
 
@@ -209,16 +202,6 @@
     Debug, Clone, PartialEq, Eq, PartialOrd, Ord, Hash, Serialize, Deserialize, FromPyObject,
 )]
 pub(crate) struct StateKey(pub(crate) String);
-
-/// Displays the state key in quotes.
-impl std::fmt::Display for StateKey {
-    fn fmt(&self, f: &mut std::fmt::Formatter<'_>) -> std::fmt::Result {
-        f.write_str("'")?;
-        std::fmt::Display::fmt(&self.0, f)?;
-        f.write_str("'")?;
-        Ok(())
-    }
-}
 
 impl IntoPy<Py<PyAny>> for StateKey {
     fn into_py(self, py: Python<'_>) -> Py<PyAny> {
